use assert_cmd::Command;
use public_items::MINIMUM_RUSTDOC_JSON_VERSION;

#[test]
fn print_public_items() {
    let mut cmd = Command::cargo_bin("public_items").unwrap();
    cmd.arg("./tests/rustdoc_json/public_items-v0.4.0.json");
    cmd.assert()
<<<<<<< HEAD
        .stdout("pub enum public_items::Error
pub enum variant public_items::Error::SerdeJsonError(serde_json::Error)
pub fn public_items::Error::fmt(&self, __formatter: &mut std::fmt::Formatter<'_>) -> std::fmt::Result
pub fn public_items::Error::fmt(&self, f: &mut crate::fmt::Formatter<'_>) -> crate::fmt::Result
pub fn public_items::Error::from(source: serde_json::Error) -> Self
pub fn public_items::Error::source(&self) -> std::option::Option<&std::error::Error + 'static>
pub fn public_items::Options::clone(&self) -> Options
pub fn public_items::Options::default() -> Self
pub fn public_items::Options::fmt(&self, f: &mut crate::fmt::Formatter<'_>) -> crate::fmt::Result
pub fn public_items::PublicItem::cmp(&self, other: &PublicItem) -> crate::cmp::Ordering
pub fn public_items::PublicItem::eq(&self, other: &PublicItem) -> bool
pub fn public_items::PublicItem::fmt(&self, f: &mut std::fmt::Formatter<'_>) -> std::fmt::Result
pub fn public_items::PublicItem::ne(&self, other: &PublicItem) -> bool
pub fn public_items::PublicItem::partial_cmp(&self, other: &PublicItem) -> crate::option::Option<crate::cmp::Ordering>
pub fn public_items::sorted_public_items_from_rustdoc_json_str(rustdoc_json_str: &str, options: Options) -> Result<Vec<PublicItem>>
pub mod public_items
pub struct field public_items::Options::with_blanket_implementations: bool
pub struct public_items::Options
pub struct public_items::PublicItem
pub type public_items::Result<T> = std::result::Result<T, Error>
")
=======
        .stdout(include_str!("./expected_output/public_items-v0.4.0.txt"))
>>>>>>> 244e07fd
        .stderr("")
        .success();
}

#[test]
fn print_public_items_with_blanket_implementations() {
    let mut cmd = Command::cargo_bin("public_items").unwrap();
    cmd.arg("--with-blanket-implementations");
    cmd.arg("./tests/rustdoc_json/public_items-v0.4.0.json");
    cmd.assert()
        .stdout(
            "pub const fn public_items::Error::borrow(&self) -> &T
pub const fn public_items::Error::borrow_mut(&mut self) -> &mut T
pub const fn public_items::Error::from(t: T) -> T
pub const fn public_items::Error::into(self) -> U
pub const fn public_items::Error::try_from(value: U) -> Result<T, <T as TryFrom<U>>::Error>
pub const fn public_items::Error::try_into(self) -> Result<U, <U as TryFrom<T>>::Error>
pub const fn public_items::Options::borrow(&self) -> &T
pub const fn public_items::Options::borrow_mut(&mut self) -> &mut T
pub const fn public_items::Options::from(t: T) -> T
pub const fn public_items::Options::into(self) -> U
pub const fn public_items::Options::try_from(value: U) -> Result<T, <T as TryFrom<U>>::Error>
pub const fn public_items::Options::try_into(self) -> Result<U, <U as TryFrom<T>>::Error>
pub const fn public_items::PublicItem::borrow(&self) -> &T
pub const fn public_items::PublicItem::borrow_mut(&mut self) -> &mut T
pub const fn public_items::PublicItem::from(t: T) -> T
pub const fn public_items::PublicItem::into(self) -> U
pub const fn public_items::PublicItem::try_from(value: U) -> Result<T, <T as TryFrom<U>>::Error>
pub const fn public_items::PublicItem::try_into(self) -> Result<U, <U as TryFrom<T>>::Error>
pub enum public_items::Error
pub enum variant public_items::Error::SerdeJsonError(serde_json::Error)
pub fn public_items::Error::fmt(&self, __formatter: &mut std::fmt::Formatter<'_>) -> std::fmt::Result
pub fn public_items::Error::fmt(&self, f: &mut crate::fmt::Formatter<'_>) -> crate::fmt::Result
pub fn public_items::Error::from(source: serde_json::Error) -> Self
pub fn public_items::Error::source(&self) -> std::option::Option<&std::error::Error + 'static>
pub fn public_items::Error::to_string(&self) -> String
pub fn public_items::Error::type_id(&self) -> TypeId
pub fn public_items::Options::clone(&self) -> Options
pub fn public_items::Options::clone_into(&self, target: &mut T)
pub fn public_items::Options::default() -> Self
pub fn public_items::Options::fmt(&self, f: &mut crate::fmt::Formatter<'_>) -> crate::fmt::Result
pub fn public_items::Options::to_owned(&self) -> T
pub fn public_items::Options::type_id(&self) -> TypeId
pub fn public_items::PublicItem::cmp(&self, other: &PublicItem) -> crate::cmp::Ordering
pub fn public_items::PublicItem::eq(&self, other: &PublicItem) -> bool
pub fn public_items::PublicItem::fmt(&self, f: &mut std::fmt::Formatter<'_>) -> std::fmt::Result
pub fn public_items::PublicItem::ne(&self, other: &PublicItem) -> bool
pub fn public_items::PublicItem::partial_cmp(&self, other: &PublicItem) -> crate::option::Option<crate::cmp::Ordering>
pub fn public_items::PublicItem::to_string(&self) -> String
pub fn public_items::PublicItem::type_id(&self) -> TypeId
pub fn public_items::sorted_public_items_from_rustdoc_json_str(rustdoc_json_str: &str, options: Options) -> Result<Vec<PublicItem>>
pub mod public_items
pub struct field public_items::Options::with_blanket_implementations: bool
pub struct public_items::Options
pub struct public_items::PublicItem
pub type public_items::Error::Error = <U as TryFrom<T>>::Error
pub type public_items::Error::Error = Infallible
pub type public_items::Options::Error = <U as TryFrom<T>>::Error
pub type public_items::Options::Error = Infallible
pub type public_items::Options::Owned = T
pub type public_items::PublicItem::Error = <U as TryFrom<T>>::Error
pub type public_items::PublicItem::Error = Infallible
pub type public_items::Result<T> = std::result::Result<T, Error>
"
        )
        .stderr("")
        .success();
}

#[test]
fn print_diff_with_changed_and_added() {
    let mut cmd = Command::cargo_bin("public_items").unwrap();
    cmd.arg("./tests/rustdoc_json/public_items-v0.2.0.json");
    cmd.arg("./tests/rustdoc_json/public_items-v0.4.0.json");
    cmd.assert().stdout("Removed:
(nothing)

Changed:
-pub fn public_items::sorted_public_items_from_rustdoc_json_str(rustdoc_json_str: &str) -> Result<Vec<PublicItem>>
+pub fn public_items::sorted_public_items_from_rustdoc_json_str(rustdoc_json_str: &str, options: Options) -> Result<Vec<PublicItem>>

Added:
+pub fn public_items::Options::clone(&self) -> Options
+pub fn public_items::Options::default() -> Self
+pub fn public_items::Options::fmt(&self, f: &mut crate::fmt::Formatter<'_>) -> crate::fmt::Result
+pub struct field public_items::Options::with_blanket_implementations: bool
+pub struct public_items::Options

").stderr("").success();
}

#[test]
fn print_diff_with_removed_and_added() {
    let mut cmd = Command::cargo_bin("public_items").unwrap();
    cmd.arg("./tests/rustdoc_json/public_items-v0.0.4.json");
    cmd.arg("./tests/rustdoc_json/public_items-v0.0.5.json");
    cmd.assert().stdout("Removed:
-pub fn public_items::from_rustdoc_json_str(rustdoc_json_str: &str) -> Result<HashSet<String>>

Changed:
(nothing)

Added:
+pub fn public_items::sorted_public_items_from_rustdoc_json_str(rustdoc_json_str: &str) -> Result<Vec<String>>

").stderr("").success();
}

#[test]
fn short_help() {
    let mut cmd = Command::cargo_bin("public_items").unwrap();
    cmd.arg("-h");
    cmd.assert()
        .stdout(expected_help_text())
        .stderr("")
        .success();
}

#[test]
fn long_help() {
    let mut cmd = Command::cargo_bin("public_items").unwrap();
    cmd.arg("--help");
    cmd.assert()
        .stdout(expected_help_text())
        .stderr("")
        .success();
}

#[test]
fn no_args_shows_help() {
    let mut cmd = Command::cargo_bin("public_items").unwrap();
    cmd.assert()
        .stdout(expected_help_text())
        .stderr("")
        .success();
}

#[test]
fn too_many_args_shows_help() {
    let mut cmd = Command::cargo_bin("public_items").unwrap();
    cmd.args(&["too", "many", "args"]);
    cmd.assert()
        .stdout(expected_help_text())
        .stderr("")
        .success();
}

fn expected_help_text() -> String {
    format!(
        "public_items v{}

Requires at least {}.

NOTE: See https://github.com/Enselic/cargo-public-api for a convenient cargo
wrapper around this program (or to be precise; library) that does everything
automatically.

If you insist of using this low-level utility and thin wrapper, you run it like this:

    public_items <RUSTDOC_JSON_FILE>

where RUSTDOC_JSON_FILE is the path to the output of

    RUSTDOCFLAGS='-Z unstable-options --output-format json' cargo +nightly doc --lib --no-deps

which you can find in

    ./target/doc/${{CRATE}}.json

To diff the public API between two commits, you generate one rustdoc JSON file for each
commit and then pass the path of both files to this utility:

    public_items <RUSTDOC_JSON_FILE_OLD> <RUSTDOC_JSON_FILE_NEW>

To include blanket implementations, pass --with-blanket-implementations.

",
        env!("CARGO_PKG_VERSION"),
        MINIMUM_RUSTDOC_JSON_VERSION,
    )
}<|MERGE_RESOLUTION|>--- conflicted
+++ resolved
@@ -6,7 +6,6 @@
     let mut cmd = Command::cargo_bin("public_items").unwrap();
     cmd.arg("./tests/rustdoc_json/public_items-v0.4.0.json");
     cmd.assert()
-<<<<<<< HEAD
         .stdout("pub enum public_items::Error
 pub enum variant public_items::Error::SerdeJsonError(serde_json::Error)
 pub fn public_items::Error::fmt(&self, __formatter: &mut std::fmt::Formatter<'_>) -> std::fmt::Result
@@ -28,9 +27,6 @@
 pub struct public_items::PublicItem
 pub type public_items::Result<T> = std::result::Result<T, Error>
 ")
-=======
-        .stdout(include_str!("./expected_output/public_items-v0.4.0.txt"))
->>>>>>> 244e07fd
         .stderr("")
         .success();
 }
